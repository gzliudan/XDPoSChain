# XDPoSChain
<<<<<<< HEAD
=======

<p align="center">
  <img src="./assets/images/xinfin-logo.png" />
</p>

<p align="center">
  XinFin XDPoSchain<br/>
  Enterprise ready hybrid blockchain for global trade and finance
</p>
<br/>

>>>>>>> d2ce55ec
## XinFin Hybrid Blockchain

XinFin Hybrid Blockchain is an Enterprise ready Blockchain for global trade and finance

Visit: [XinFin.org](https://xinfin.org)
Contribute: [Developer Docs](https://docs.xinfin.org)

## XinFin Network XDPoS is community driven project to achieve the following 

- XinFin DPOS (XDPoS) consensus that selects 108 set of Masternodes to achieve a high throughput Energy efficient consensus with instant block finality

- KYC Enforcement on Masternodes for Enterprise Adoption and compliance

- Ability to port/relay limited set of data and transactions from privacy channels to public channel

- Interoperability between applications hosted on Private Blockchains like Corda, Hyperledger, Quorum(JP Morgan) using relayers to XinFin Network

- Customer Centric and consortium driven Governance to equally benefit the validators as well as providing comfort for large scale enterprise applications to be hosted on the Network. This achieves

  - Rapid Upgradability

  - DApps Standardisation for rapid commercialisation

  - Compliance with major global jurisdictions.

### KYC for masternodes

#### OVERVIEW

To add a layer of KYC for masternodes in the current system and a sense of ownership amongst the masternodes hence tying such a cluster of masternodes to physical entity which can held accountable for its actions.

#### Design

We established a bidirectional connection between a candidate and its owner inorder to retrieve a candidate belonging to a specific owner & vice versa.

All the masternodes are recognized by the KYC of their owners and hence are considered as a single verified entity ( for eg. while voting for invalid KYC, only one vote is considered per such cluster )

The contract is very strict in handing out penalty for invalid KYC, it results loss of all funds invested in all of its candidates.

For eg. say A proposes condidates B,C,D by paying for its proposal cost.
If at a later stage if some predecided amount of owners ( investors ) vote that a KYC for a A is invalid then A & all of its candidates (B,C,D) will lose their position & all their funds will be lost ( will remain with contract wallet ).  

### For developers

<<<<<<< HEAD
#### Continues integration & delivery
See https://github.com/XinFinOrg/XDPoSChain/tree/dev-upgrade/cicd


=======
>>>>>>> d2ce55ec
### To contribute

Simple create a pull request along with proper reasoning, we'll get back to you.

<<<<<<< HEAD
Our Channels : [Telegram Developer Group](https://t.me/XinFinDevelopers)  or [Public Slack Group](https://launchpass.com/xinfin-public)
=======
Our Channels : [Telegram Developer Group](https://t.me/XinFinDevelopers)  or [XDC.Dev](https://xdc.dev)
>>>>>>> d2ce55ec
<|MERGE_RESOLUTION|>--- conflicted
+++ resolved
@@ -1,6 +1,4 @@
 # XDPoSChain
-<<<<<<< HEAD
-=======
 
 <p align="center">
   <img src="./assets/images/xinfin-logo.png" />
@@ -12,7 +10,6 @@
 </p>
 <br/>
 
->>>>>>> d2ce55ec
 ## XinFin Hybrid Blockchain
 
 XinFin Hybrid Blockchain is an Enterprise ready Blockchain for global trade and finance
@@ -57,19 +54,12 @@
 
 ### For developers
 
-<<<<<<< HEAD
 #### Continues integration & delivery
 See https://github.com/XinFinOrg/XDPoSChain/tree/dev-upgrade/cicd
 
 
-=======
->>>>>>> d2ce55ec
 ### To contribute
 
 Simple create a pull request along with proper reasoning, we'll get back to you.
 
-<<<<<<< HEAD
-Our Channels : [Telegram Developer Group](https://t.me/XinFinDevelopers)  or [Public Slack Group](https://launchpass.com/xinfin-public)
-=======
-Our Channels : [Telegram Developer Group](https://t.me/XinFinDevelopers)  or [XDC.Dev](https://xdc.dev)
->>>>>>> d2ce55ec
+Our Channels : [Telegram Developer Group](https://t.me/XinFinDevelopers)  or [XDC.Dev](https://xdc.dev)