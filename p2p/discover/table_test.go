--- conflicted
+++ resolved
@@ -305,7 +305,69 @@
 	return reflect.ValueOf(t)
 }
 
-<<<<<<< HEAD
+func TestTable_addVerifiedNode(t *testing.T) {
+	tab, db := newTestTable(newPingRecorder())
+	<-tab.initDone
+	defer db.Close()
+	defer tab.Close()
+
+	// Insert two nodes.
+	n1 := nodeAtDistance(tab.self().ID(), 256, net.IP{88, 77, 66, 1})
+	n2 := nodeAtDistance(tab.self().ID(), 256, net.IP{88, 77, 66, 2})
+	tab.addSeenNode(n1)
+	tab.addSeenNode(n2)
+
+	// Verify bucket content:
+	bcontent := []*node{n1, n2}
+	if !reflect.DeepEqual(tab.bucket(n1.ID()).entries, bcontent) {
+		t.Fatalf("wrong bucket content: %v", tab.bucket(n1.ID()).entries)
+	}
+
+	// Add a changed version of n2.
+	newrec := n2.Record()
+	newrec.Set(enr.IP{99, 99, 99, 99})
+	newn2 := wrapNode(enode.SignNull(newrec, n2.ID()))
+	tab.addVerifiedNode(newn2)
+
+	// Check that bucket is updated correctly.
+	newBcontent := []*node{newn2, n1}
+	if !reflect.DeepEqual(tab.bucket(n1.ID()).entries, newBcontent) {
+		t.Fatalf("wrong bucket content after update: %v", tab.bucket(n1.ID()).entries)
+	}
+	checkIPLimitInvariant(t, tab)
+}
+
+func TestTable_addSeenNode(t *testing.T) {
+	tab, db := newTestTable(newPingRecorder())
+	<-tab.initDone
+	defer db.Close()
+	defer tab.Close()
+
+	// Insert two nodes.
+	n1 := nodeAtDistance(tab.self().ID(), 256, net.IP{88, 77, 66, 1})
+	n2 := nodeAtDistance(tab.self().ID(), 256, net.IP{88, 77, 66, 2})
+	tab.addSeenNode(n1)
+	tab.addSeenNode(n2)
+
+	// Verify bucket content:
+	bcontent := []*node{n1, n2}
+	if !reflect.DeepEqual(tab.bucket(n1.ID()).entries, bcontent) {
+		t.Fatalf("wrong bucket content: %v", tab.bucket(n1.ID()).entries)
+	}
+
+	// Add a changed version of n2.
+	newrec := n2.Record()
+	newrec.Set(enr.IP{99, 99, 99, 99})
+	newn2 := wrapNode(enode.SignNull(newrec, n2.ID()))
+	tab.addSeenNode(newn2)
+
+	// Check that bucket content is unchanged.
+	if !reflect.DeepEqual(tab.bucket(n1.ID()).entries, bcontent) {
+		t.Fatalf("wrong bucket content after update: %v", tab.bucket(n1.ID()).entries)
+	}
+	checkIPLimitInvariant(t, tab)
+}
+
 //func TestTable_Lookup(t *testing.T) {
 //	bucketSizeTest := 16
 //	self := nodeAtDistance(common.Hash{}, 0)
@@ -336,102 +398,6 @@
 //	}
 //	// TODO: check result nodes are actually closest
 //}
-=======
-func TestTable_addVerifiedNode(t *testing.T) {
-	tab, db := newTestTable(newPingRecorder())
-	<-tab.initDone
-	defer db.Close()
-	defer tab.Close()
-
-	// Insert two nodes.
-	n1 := nodeAtDistance(tab.self().ID(), 256, net.IP{88, 77, 66, 1})
-	n2 := nodeAtDistance(tab.self().ID(), 256, net.IP{88, 77, 66, 2})
-	tab.addSeenNode(n1)
-	tab.addSeenNode(n2)
-
-	// Verify bucket content:
-	bcontent := []*node{n1, n2}
-	if !reflect.DeepEqual(tab.bucket(n1.ID()).entries, bcontent) {
-		t.Fatalf("wrong bucket content: %v", tab.bucket(n1.ID()).entries)
-	}
-
-	// Add a changed version of n2.
-	newrec := n2.Record()
-	newrec.Set(enr.IP{99, 99, 99, 99})
-	newn2 := wrapNode(enode.SignNull(newrec, n2.ID()))
-	tab.addVerifiedNode(newn2)
-
-	// Check that bucket is updated correctly.
-	newBcontent := []*node{newn2, n1}
-	if !reflect.DeepEqual(tab.bucket(n1.ID()).entries, newBcontent) {
-		t.Fatalf("wrong bucket content after update: %v", tab.bucket(n1.ID()).entries)
-	}
-	checkIPLimitInvariant(t, tab)
-}
-
-func TestTable_addSeenNode(t *testing.T) {
-	tab, db := newTestTable(newPingRecorder())
-	<-tab.initDone
-	defer db.Close()
-	defer tab.Close()
-
-	// Insert two nodes.
-	n1 := nodeAtDistance(tab.self().ID(), 256, net.IP{88, 77, 66, 1})
-	n2 := nodeAtDistance(tab.self().ID(), 256, net.IP{88, 77, 66, 2})
-	tab.addSeenNode(n1)
-	tab.addSeenNode(n2)
-
-	// Verify bucket content:
-	bcontent := []*node{n1, n2}
-	if !reflect.DeepEqual(tab.bucket(n1.ID()).entries, bcontent) {
-		t.Fatalf("wrong bucket content: %v", tab.bucket(n1.ID()).entries)
-	}
-
-	// Add a changed version of n2.
-	newrec := n2.Record()
-	newrec.Set(enr.IP{99, 99, 99, 99})
-	newn2 := wrapNode(enode.SignNull(newrec, n2.ID()))
-	tab.addSeenNode(newn2)
-
-	// Check that bucket content is unchanged.
-	if !reflect.DeepEqual(tab.bucket(n1.ID()).entries, bcontent) {
-		t.Fatalf("wrong bucket content after update: %v", tab.bucket(n1.ID()).entries)
-	}
-	checkIPLimitInvariant(t, tab)
-}
-
-func TestTable_Lookup(t *testing.T) {
-	tab, db := newTestTable(lookupTestnet)
-	defer db.Close()
-	defer tab.Close()
-
-	// lookup on empty table returns no nodes
-	if results := tab.lookup(lookupTestnet.target, false); len(results) > 0 {
-		t.Fatalf("lookup on empty table returned %d results: %#v", len(results), results)
-	}
-	// seed table with initial node (otherwise lookup will terminate immediately)
-	seedKey, _ := decodePubkey(lookupTestnet.dists[256][0])
-	seed := wrapNode(enode.NewV4(seedKey, net.IP{127, 0, 0, 1}, 0, 256))
-	seed.livenessChecks = 1
-	fillTable(tab, []*node{seed})
-
-	results := tab.lookup(lookupTestnet.target, true)
-	t.Logf("results:")
-	for _, e := range results {
-		t.Logf("  ld=%d, %x", enode.LogDist(lookupTestnet.targetSha, e.ID()), e.ID().Bytes())
-	}
-	if len(results) != bucketSize {
-		t.Errorf("wrong number of results: got %d, want %d", len(results), bucketSize)
-	}
-	if hasDuplicates(results) {
-		t.Errorf("result set contains duplicate entries")
-	}
-	if !sortedByDistanceTo(lookupTestnet.targetSha, results) {
-		t.Errorf("result set not sorted by distance to target")
-	}
-	// TODO: check result nodes are actually closest
-}
->>>>>>> 4bcc0a37
 
 // This is the test network for the Lookup test.
 // The nodes were obtained by running testnet.mine with a random NodeID as target.
