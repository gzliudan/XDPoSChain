// Copyright 2017 The go-ethereum Authors
// This file is part of go-ethereum.
//
// go-ethereum is free software: you can redistribute it and/or modify
// it under the terms of the GNU General Public License as published by
// the Free Software Foundation, either version 3 of the License, or
// (at your option) any later version.
//
// go-ethereum is distributed in the hope that it will be useful,
// but WITHOUT ANY WARRANTY; without even the implied warranty of
// MERCHANTABILITY or FITNESS FOR A PARTICULAR PURPOSE. See the
// GNU General Public License for more details.
//
// You should have received a copy of the GNU General Public License
// along with go-ethereum. If not, see <http://www.gnu.org/licenses/>.

package main

import (
	"bytes"
	"encoding/json"
	"fmt"
	"math/rand"
	"path/filepath"
	"strconv"
	"strings"
	"text/template"

	"github.com/ethereum/go-ethereum/common"
	"github.com/ethereum/go-ethereum/log"
)

// nodeDockerfile is the Dockerfile required to run an Ethereum node.
var nodeDockerfile = `
FROM ethereum/client-go:latest

ADD genesis.json /genesis.json
{{if .Unlock}}
	ADD signer.json /signer.json
	ADD signer.pass /signer.pass
{{end}}
RUN \
  echo 'XDC --cache 512 init /genesis.json' > XDC.sh && \{{if .Unlock}}
	echo 'mkdir -p /root/.ethereum/keystore/ && cp /signer.json /root/.ethereum/keystore/' >> XDC.sh && \{{end}}
	echo $'XDC --networkid {{.NetworkID}} --cache 512 --port {{.Port}} --maxpeers {{.Peers}} {{.LightFlag}} --ethstats \'{{.Ethstats}}\' {{if .Bootnodes}}--bootnodes {{.Bootnodes}}{{end}} {{if .Etherbase}}--etherbase {{.Etherbase}} --mine --minerthreads 1{{end}} {{if .Unlock}}--unlock 0 --password /signer.pass --mine{{end}} --targetgaslimit {{.GasTarget}} --gasprice {{.GasPrice}}' >> XDC.sh

ENTRYPOINT ["/bin/sh", "XDC.sh"]
`

// nodeComposefile is the docker-compose.yml file required to deploy and maintain
// an Ethereum node (bootnode or miner for now).
var nodeComposefile = `
version: '2'
services:
  {{.Type}}:
    build: .
    image: {{.Network}}/{{.Type}}
    ports:
      - "{{.Port}}:{{.Port}}"
      - "{{.Port}}:{{.Port}}/udp"
    volumes:
      - {{.Datadir}}:/root/.ethereum{{if .Ethashdir}}
      - {{.Ethashdir}}:/root/.ethash{{end}}
    environment:
      - PORT={{.Port}}/tcp
      - TOTAL_PEERS={{.TotalPeers}}
      - LIGHT_PEERS={{.LightPeers}}
      - STATS_NAME={{.Ethstats}}
      - MINER_NAME={{.Etherbase}}
      - GAS_TARGET={{.GasTarget}}
      - GAS_PRICE={{.GasPrice}}
    logging:
      driver: "json-file"
      options:
        max-size: "1m"
        max-file: "10"
    restart: always
`

// deployNode deploys a new Ethereum node container to a remote machine via SSH,
// docker and docker-compose. If an instance with the specified network name
// already exists there, it will be overwritten!
func deployNode(client *sshClient, network string, bootnodes []string, config *nodeInfos, nocache bool) ([]byte, error) {
	kind := "sealnode"
	if config.keyJSON == "" && config.etherbase == "" {
		kind = "bootnode"
		bootnodes = make([]string, 0)
	}
	// Generate the content to upload to the server
	workdir := fmt.Sprintf("%d", rand.Int63())
	files := make(map[string][]byte)

	lightFlag := ""
	if config.peersLight > 0 {
		lightFlag = fmt.Sprintf("--lightpeers=%d --lightserv=50", config.peersLight)
	}
	dockerfile := new(bytes.Buffer)
	template.Must(template.New("").Parse(nodeDockerfile)).Execute(dockerfile, map[string]interface{}{
		"NetworkID": config.network,
		"Port":      config.port,
		"Peers":     config.peersTotal,
		"LightFlag": lightFlag,
		"Bootnodes": strings.Join(bootnodes, ","),
		"Ethstats":  config.ethstats,
		"Etherbase": config.etherbase,
		"GasTarget": uint64(1000000 * config.gasTarget),
		"GasPrice":  uint64(1000000000 * config.gasPrice),
		"Unlock":    config.keyJSON != "",
	})
	files[filepath.Join(workdir, "Dockerfile")] = dockerfile.Bytes()

	composefile := new(bytes.Buffer)
	template.Must(template.New("").Parse(nodeComposefile)).Execute(composefile, map[string]interface{}{
		"Type":       kind,
		"Datadir":    config.datadir,
		"Ethashdir":  config.ethashdir,
		"Network":    network,
		"Port":       config.port,
		"TotalPeers": config.peersTotal,
		"Light":      config.peersLight > 0,
		"LightPeers": config.peersLight,
		"Ethstats":   config.ethstats[:strings.Index(config.ethstats, ":")],
		"Etherbase":  config.etherbase,
		"GasTarget":  config.gasTarget,
		"GasPrice":   config.gasPrice,
	})
	files[filepath.Join(workdir, "docker-compose.yaml")] = composefile.Bytes()

	files[filepath.Join(workdir, "genesis.json")] = config.genesis
	if config.keyJSON != "" {
		files[filepath.Join(workdir, "signer.json")] = []byte(config.keyJSON)
		files[filepath.Join(workdir, "signer.pass")] = []byte(config.keyPass)
	}
	// Upload the deployment files to the remote server (and clean up afterwards)
	if out, err := client.Upload(files); err != nil {
		return out, err
	}
	defer client.Run("rm -rf " + workdir)

	// Build and deploy the boot or seal node service
	if nocache {
		return nil, client.Stream(fmt.Sprintf("cd %s && docker-compose -p %s build --pull --no-cache && docker-compose -p %s up -d --force-recreate", workdir, network, network))
	}
	return nil, client.Stream(fmt.Sprintf("cd %s && docker-compose -p %s up -d --build --force-recreate", workdir, network))
}

// nodeInfos is returned from a boot or seal node status check to allow reporting
// various configuration parameters.
type nodeInfos struct {
	genesis    []byte
	network    int64
	datadir    string
	ethashdir  string
	ethstats   string
	port       int
	enode      string
	peersTotal int
	peersLight int
	etherbase  string
	keyJSON    string
	keyPass    string
	gasTarget  float64
	gasPrice   float64
}

// Report converts the typed struct into a plain string->string map, containing
// most - but not all - fields for reporting to the user.
func (info *nodeInfos) Report() map[string]string {
	report := map[string]string{
		"Data directory":           info.datadir,
		"Listener port":            strconv.Itoa(info.port),
		"Peer count (all total)":   strconv.Itoa(info.peersTotal),
		"Peer count (light nodes)": strconv.Itoa(info.peersLight),
		"Ethstats username":        info.ethstats,
	}
	if info.gasTarget > 0 {
		// Miner or signer node
		report["Gas limit (baseline target)"] = fmt.Sprintf("%0.3f MGas", info.gasTarget)
		report["Gas price (minimum accepted)"] = fmt.Sprintf("%0.3f GWei", info.gasPrice)

		if info.etherbase != "" {
			// Ethash proof-of-work miner
			report["Ethash directory"] = info.ethashdir
			report["Miner account"] = info.etherbase
		}
		if info.keyJSON != "" {
			// XDPoS delegated-proof-of-stake signer
			var key struct {
				Address string `json:"address"`
			}
			if err := json.Unmarshal([]byte(info.keyJSON), &key); err == nil {
				report["Signer account"] = common.HexToAddress(key.Address).Hex()
			} else {
				log.Error("Failed to retrieve signer address", "err", err)
			}
		}
	}
	return report
}

// checkNode does a health-check against a boot or seal node server to verify
// whether it's running, and if yes, whether it's responsive.
func checkNode(client *sshClient, network string, boot bool) (*nodeInfos, error) {
	kind := "bootnode"
	if !boot {
		kind = "sealnode"
	}
	// Inspect a possible bootnode container on the host
	infos, err := inspectContainer(client, fmt.Sprintf("%s_%s_1", network, kind))
	if err != nil {
		return nil, err
	}
	if !infos.running {
		return nil, ErrServiceOffline
	}
	// Resolve a few types from the environmental variables
	totalPeers, _ := strconv.Atoi(infos.envvars["TOTAL_PEERS"])
	lightPeers, _ := strconv.Atoi(infos.envvars["LIGHT_PEERS"])
	gasTarget, _ := strconv.ParseFloat(infos.envvars["GAS_TARGET"], 64)
	gasPrice, _ := strconv.ParseFloat(infos.envvars["GAS_PRICE"], 64)

	// Container available, retrieve its node ID and its genesis json
	var out []byte
<<<<<<< HEAD
	if out, err = client.Run(fmt.Sprintf("docker exec %s_%s_1 XDC --exec admin.nodeInfo.id attach", network, kind)); err != nil {
=======
	if out, err = client.Run(fmt.Sprintf("docker exec %s_%s_1 geth --exec admin.nodeInfo.id --cache=16 attach", network, kind)); err != nil {
>>>>>>> 225171a4
		return nil, ErrServiceUnreachable
	}
	id := bytes.Trim(bytes.TrimSpace(out), "\"")

	if out, err = client.Run(fmt.Sprintf("docker exec %s_%s_1 cat /genesis.json", network, kind)); err != nil {
		return nil, ErrServiceUnreachable
	}
	genesis := bytes.TrimSpace(out)

	keyJSON, keyPass := "", ""
	if out, err = client.Run(fmt.Sprintf("docker exec %s_%s_1 cat /signer.json", network, kind)); err == nil {
		keyJSON = string(bytes.TrimSpace(out))
	}
	if out, err = client.Run(fmt.Sprintf("docker exec %s_%s_1 cat /signer.pass", network, kind)); err == nil {
		keyPass = string(bytes.TrimSpace(out))
	}
	// Run a sanity check to see if the devp2p is reachable
	port := infos.portmap[infos.envvars["PORT"]]
	if err = checkPort(client.server, port); err != nil {
		log.Warn(fmt.Sprintf("%s devp2p port seems unreachable", strings.Title(kind)), "server", client.server, "port", port, "err", err)
	}
	// Assemble and return the useful infos
	stats := &nodeInfos{
		genesis:    genesis,
		datadir:    infos.volumes["/root/.ethereum"],
		ethashdir:  infos.volumes["/root/.ethash"],
		port:       port,
		peersTotal: totalPeers,
		peersLight: lightPeers,
		ethstats:   infos.envvars["STATS_NAME"],
		etherbase:  infos.envvars["MINER_NAME"],
		keyJSON:    keyJSON,
		keyPass:    keyPass,
		gasTarget:  gasTarget,
		gasPrice:   gasPrice,
	}
	stats.enode = fmt.Sprintf("enode://%s@%s:%d", id, client.address, stats.port)

	return stats, nil
}<|MERGE_RESOLUTION|>--- conflicted
+++ resolved
@@ -221,11 +221,7 @@
 
 	// Container available, retrieve its node ID and its genesis json
 	var out []byte
-<<<<<<< HEAD
-	if out, err = client.Run(fmt.Sprintf("docker exec %s_%s_1 XDC --exec admin.nodeInfo.id attach", network, kind)); err != nil {
-=======
-	if out, err = client.Run(fmt.Sprintf("docker exec %s_%s_1 geth --exec admin.nodeInfo.id --cache=16 attach", network, kind)); err != nil {
->>>>>>> 225171a4
+	if out, err = client.Run(fmt.Sprintf("docker exec %s_%s_1 XDC --exec admin.nodeInfo.id --cache=16 attach", network, kind)); err != nil {
 		return nil, ErrServiceUnreachable
 	}
 	id := bytes.Trim(bytes.TrimSpace(out), "\"")
