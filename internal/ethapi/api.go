--- conflicted
+++ resolved
@@ -1003,11 +1003,7 @@
 // RPCMarshalBlock converts the given block to the RPC output which depends on fullTx. If inclTx is true transactions are
 // returned. When fullTx is true the returned block contains full transaction details, otherwise it will only contain
 // transaction hashes.
-<<<<<<< HEAD
-func (s *PublicBlockChainAPI) rpcOutputBlock(b *types.Block, inclTx bool, fullTx bool, ctx context.Context) (map[string]interface{}, error) {
-=======
 func RPCMarshalBlock(b *types.Block, inclTx bool, fullTx bool) (map[string]interface{}, error) {
->>>>>>> 225171a4
 	head := b.Header() // copies the header once
 	fields := map[string]interface{}{
 		"number":           (*hexutil.Big)(head.Number),
@@ -1061,7 +1057,6 @@
 	return fields, nil
 }
 
-<<<<<<< HEAD
 func (s *PublicBlockChainAPI) rpcOutputBlockSigners(b *types.Block, ctx context.Context, masternodes []common.Address) ([]common.Address, error) {
 	// Get signers for block.
 	client, err := s.b.GetIPCClient()
@@ -1115,18 +1110,19 @@
 		}
 	}
 	return filterSigners, nil
-=======
+}
+
 // rpcOutputBlock uses the generalized output filler, then adds the total difficulty field, which requires
 // a `PublicBlockchainAPI`.
-func (s *PublicBlockChainAPI) rpcOutputBlock(b *types.Block, inclTx bool, fullTx bool) (map[string]interface{}, error) {
+func (s *PublicBlockChainAPI) rpcOutputBlock(b *types.Block, inclTx bool, fullTx bool, ctx context.Context) (map[string]interface{}, error) {
 	fields, err := RPCMarshalBlock(b, inclTx, fullTx)
 	if err != nil {
 		return nil, err
 	}
 	fields["totalDifficulty"] = (*hexutil.Big)(s.b.GetTd(b.Hash()))
 	return fields, err
->>>>>>> 225171a4
-}
+}
+
 
 // RPCTransaction represents a transaction that will serialize to the RPC representation of a transaction
 type RPCTransaction struct {
