--- conflicted
+++ resolved
@@ -32,12 +32,9 @@
 	"github.com/ethereum/go-ethereum/common"
 	"github.com/ethereum/go-ethereum/common/mclock"
 	"github.com/ethereum/go-ethereum/consensus"
-<<<<<<< HEAD
+	"github.com/ethereum/go-ethereum/core/rawdb"
 	"github.com/ethereum/go-ethereum/consensus/XDPoS"
 	contractValidator "github.com/ethereum/go-ethereum/contracts/validator/contract"
-=======
-	"github.com/ethereum/go-ethereum/core/rawdb"
->>>>>>> 225171a4
 	"github.com/ethereum/go-ethereum/core/state"
 	"github.com/ethereum/go-ethereum/core/types"
 	"github.com/ethereum/go-ethereum/core/vm"
@@ -1225,8 +1222,9 @@
 		}
 		stats.processed++
 		stats.usedGas += usedGas
-<<<<<<< HEAD
-		stats.report(chain, i, bc.stateCache.TrieDB().Size())
+		// stats.report(chain, i, bc.stateCache.TrieDB().Size())
+		cache1, _ := bc.stateCache.TrieDB().Size()
+		stats.report(chain, i, cache1)
 		if status == CanonStatTy && bc.chainConfig.XDPoS != nil {
 			// epoch block
 			if (chain[i].NumberU64() % bc.chainConfig.XDPoS.Epoch) == 0 {
@@ -1240,11 +1238,9 @@
 				}
 			}
 		}
-=======
 
 		cache, _ := bc.stateCache.TrieDB().Size()
 		stats.report(chain, i, cache)
->>>>>>> 225171a4
 	}
 	// Append a single chain head event if we've progressed the chain
 	if lastCanon != nil && bc.CurrentBlock().Hash() == lastCanon.Hash() {
@@ -1431,7 +1427,9 @@
 	}
 	stats.processed++
 	stats.usedGas += result.usedGas
-	stats.report(types.Blocks{block}, 0, bc.stateCache.TrieDB().Size())
+	// stats.report(types.Blocks{block}, 0, bc.stateCache.TrieDB().Size())
+		cache, _ := bc.stateCache.TrieDB().Size()
+		stats.report(types.Blocks{block}, 0, cache)
 	if status == CanonStatTy && bc.chainConfig.XDPoS != nil {
 		// epoch block
 		if (block.NumberU64() % bc.chainConfig.XDPoS.Epoch) == 0 {
