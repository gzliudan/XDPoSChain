--- conflicted
+++ resolved
@@ -137,14 +137,10 @@
 // and uses the input parameters for its environment. It returns the receipt
 // for the transaction, gas used and an error if the transaction failed,
 // indicating the block was invalid.
-<<<<<<< HEAD
-func ApplyTransaction(config *params.ChainConfig, bc *BlockChain, author *common.Address, gp *GasPool, statedb *state.StateDB, header *types.Header, tx *types.Transaction, usedGas *uint64, cfg vm.Config) (*types.Receipt, uint64, error) {
+func ApplyTransaction(config *params.ChainConfig, bc ChainContext, author *common.Address, gp *GasPool, statedb *state.StateDB, header *types.Header, tx *types.Transaction, usedGas *uint64, cfg vm.Config) (*types.Receipt, uint64, error) {
 	if tx.To() != nil && tx.To().String() == common.BlockSigners && config.IsTIPSigning(header.Number) {
 		return ApplySignTransaction(config, statedb, header, tx, usedGas)
 	}
-=======
-func ApplyTransaction(config *params.ChainConfig, bc ChainContext, author *common.Address, gp *GasPool, statedb *state.StateDB, header *types.Header, tx *types.Transaction, usedGas *uint64, cfg vm.Config) (*types.Receipt, uint64, error) {
->>>>>>> 225171a4
 	msg, err := tx.AsMessage(types.MakeSigner(config, header.Number))
 	if err != nil {
 		return nil, 0, err
