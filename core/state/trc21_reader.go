--- conflicted
+++ resolved
@@ -6,10 +6,7 @@
 
 	"github.com/XinFinOrg/XDPoSChain/common"
 	lru "github.com/hashicorp/golang-lru"
-<<<<<<< HEAD
-=======
 
->>>>>>> f4e745b7
 )
 
 var (
