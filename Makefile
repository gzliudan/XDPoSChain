--- conflicted
+++ resolved
@@ -14,6 +14,11 @@
 	build/env.sh go run build/ci.go install ./cmd/XDC
 	@echo "Done building."
 	@echo "Run \"$(GOBIN)/XDC\" to launch XDC."
+
+gc:
+	build/env.sh go run build/ci.go install ./cmd/gc
+	@echo "Done building."
+	@echo "Run \"$(GOBIN)/gc\" to launch gc."
 
 bootnode:
 	build/env.sh go run build/ci.go install ./cmd/bootnode
@@ -38,25 +43,6 @@
 	./build/clean_go_build_cache.sh
 	rm -fr build/_workspace/pkg/ $(GOBIN)/*
 
-<<<<<<< HEAD
-=======
-# The devtools target installs tools required for 'go generate'.
-# You need to put $GOBIN (or $GOPATH/bin) in your PATH to use 'go generate'.
-
-devtools:
-	env GOBIN= go get -u golang.org/x/tools/cmd/stringer
-	env GOBIN= go get -u github.com/kevinburke/go-bindata/go-bindata
-	env GOBIN= go get -u github.com/fjl/gencodec
-	env GOBIN= go get -u github.com/golang/protobuf/protoc-gen-go
-	env GOBIN= go install ./cmd/abigen
-	@type "npm" 2> /dev/null || echo 'Please install node.js and npm'
-	@type "solc" 2> /dev/null || echo 'Please install solc'
-	@type "protoc" 2> /dev/null || echo 'Please install protoc'
-
-swarm-devtools:
-	env GOBIN= go install ./cmd/swarm/mimegen
-
->>>>>>> 4bcc0a37
 # Cross Compilation Targets (xgo)
 
 XDC-cross: XDC-linux XDC-darwin
